--- conflicted
+++ resolved
@@ -20,12 +20,8 @@
 [dependencies]
 bevy = { version = "0.10", default-features = false }
 bevy_prototype_debug_lines = { version = "0.10", optional = true }
-<<<<<<< HEAD
 parry2d = { version = "0.13.1", optional = true, features = [ "simd-stable" ] }
 parry2d-f64 = { version = "0.13.1", optional = true, features = [ "simd-stable" ] }
-=======
-parry2d = "0.13.1"
->>>>>>> 11499efa
 nalgebra = { version = "0.32.2", features = [ "convert-glam023" ] }
 console_error_panic_hook = "0.1.7"
 web-sys = "0.3.59"
