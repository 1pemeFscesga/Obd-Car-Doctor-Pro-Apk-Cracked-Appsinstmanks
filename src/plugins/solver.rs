//! The XPBD solver is responsible for constraint projection, velocity updates, and velocity corrections. See [`SolverPlugin`].

use crate::{
    collision::*,
    prelude::*,
    utils::{get_dynamic_friction, get_restitution},
};
use bevy::prelude::*;
use constraints::penetration::PenetrationConstraint;

/// The `SolverPlugin` is reponsible for constraint projection, velocity updates, and velocity corrections caused by dynamic friction, restitution and damping.
///
/// ## Steps
///
/// Below are the three main steps of the `SolverPlugin`.
///
/// 1. **Constraint projection**: Constraints are handled by looping through them and applying positional and angular corrections to the bodies in order to satisfy the constraints.
///
/// 2. **Velocity update**: The velocities of bodies are updated based on positional and rotational changes from the last step.
///
/// 3. **Velocity solve**: Velocity corrections caused by dynamic friction, restitution and damping are applied.
///
/// In the case of collisions, [`PenetrationConstraint`]s are created for each contact pair. The constraints are resolved by moving the bodies so that they no longer penetrate. Then, the velocities are updated, and velocity corrections caused by dynamic friction and restitution are applied.
pub struct SolverPlugin;

impl Plugin for SolverPlugin {
    fn build(&self, app: &mut App) {
        app.init_resource::<PenetrationConstraints>()
            .add_event::<Collision>()
            .add_event::<CollisionStarted>()
            .add_event::<CollisionEnded>();

        let substeps = app
            .get_schedule_mut(SubstepSchedule)
            .expect("add SubstepSchedule first");

        substeps.configure_sets(
            (
                SubstepSet::Integrate,
                SubstepSet::SolveConstraints,
                SubstepSet::SolveUserConstraints,
                SubstepSet::UpdateVel,
                SubstepSet::SolveVel,
            )
                .chain(),
        );

        substeps.add_systems(
            (
                penetration_constraints,
                solve_constraint::<FixedJoint, 2>,
                solve_constraint::<RevoluteJoint, 2>,
                solve_constraint::<SphericalJoint, 2>,
                solve_constraint::<PrismaticJoint, 2>,
            )
                .chain()
                .in_set(SubstepSet::SolveConstraints),
        );

        substeps.add_systems((update_lin_vel, update_ang_vel).in_set(SubstepSet::UpdateVel));

        substeps.add_systems(
            (
                solve_vel,
                joint_damping::<FixedJoint>,
                joint_damping::<RevoluteJoint>,
                joint_damping::<SphericalJoint>,
                joint_damping::<PrismaticJoint>,
            )
                .chain()
                .in_set(SubstepSet::SolveVel),
        );
    }
}

/// Stores penetration constraints for colliding entity pairs.
#[derive(Resource, Debug, Default)]
pub struct PenetrationConstraints(pub Vec<PenetrationConstraint>);

/// Iterates through broad phase collision pairs, checks which ones are actually colliding, and uses [`PenetrationConstraint`]s to resolve the collisions.
#[allow(clippy::too_many_arguments)]
#[allow(clippy::type_complexity)]
fn penetration_constraints(
    mut commands: Commands,
    mut bodies: Query<(
        RigidBodyQuery,
        &Collider,
        Option<&Sensor>,
        Option<&CollisionLayers>,
        Option<&mut CollidingEntities>,
        Option<&Sleeping>,
    )>,
    broad_collision_pairs: Res<BroadCollisionPairs>,
    mut penetration_constraints: ResMut<PenetrationConstraints>,
    mut collision_ev_writer: EventWriter<Collision>,
    mut collision_started_ev_writer: EventWriter<CollisionStarted>,
    mut collision_ended_ev_writer: EventWriter<CollisionEnded>,
    sub_dt: Res<SubDeltaTime>,
) {
    let mut collision_events = Vec::with_capacity(broad_collision_pairs.0.len());
    let mut started_collisions = Vec::new();
    let mut ended_collisions = Vec::new();

    penetration_constraints.0.clear();

    for (ent1, ent2) in broad_collision_pairs.0.iter() {
        if let Ok([bundle1, bundle2]) = bodies.get_many_mut([*ent1, *ent2]) {
            let (mut body1, collider1, sensor1, layers1, colliding_entities1, sleeping1) = bundle1;
            let (mut body2, collider2, sensor2, layers2, colliding_entities2, sleeping2) = bundle2;

            let layers1 = layers1.map_or(CollisionLayers::default(), |l| *l);
            let layers2 = layers2.map_or(CollisionLayers::default(), |l| *l);

            // Skip collision if collision layers are incompatible
            if !layers1.interacts_with(layers2) {
                continue;
            }

            let inactive1 = body1.rb.is_static() || sleeping1.is_some();
            let inactive2 = body2.rb.is_static() || sleeping2.is_some();

            // No collision if one of the bodies is static and the other one is sleeping.
            if inactive1 && inactive2 {
                continue;
            }

            if let Some(contact) = compute_contact(
                *ent1,
                *ent2,
                body1.position.0,
                body2.position.0,
                &body1.rotation,
                &body2.rotation,
                collider1,
                collider2,
            ) {
                collision_events.push(Collision(contact));

                let mut collision_started_1 = false;
                let mut collision_started_2 = false;

                // Add entity to set of colliding entities
                if let Some(mut entities) = colliding_entities1 {
                    collision_started_1 = entities.insert(*ent2);
                }
                if let Some(mut entities) = colliding_entities2 {
                    collision_started_2 = entities.insert(*ent1);
                }

                if collision_started_1 || collision_started_2 {
                    started_collisions.push(CollisionStarted(*ent1, *ent2));
                }

                // When an active body collides with a sleeping body, wake up the sleeping body
                if sleeping1.is_some() {
                    commands.entity(*ent1).remove::<Sleeping>();
                } else if sleeping2.is_some() {
                    commands.entity(*ent2).remove::<Sleeping>();
                }

                // Create and solve constraint if both colliders are solid
                if sensor1.is_none() && sensor2.is_none() {
                    let mut constraint = PenetrationConstraint::new(&body1, &body2, contact);
                    constraint.solve([&mut body1, &mut body2], sub_dt.0);
                    penetration_constraints.0.push(constraint);
                }
            } else {
                let mut collision_ended_1 = false;
                let mut collision_ended_2 = false;

                // Remove entity from set of colliding entities
                if let Some(mut entities) = colliding_entities1 {
                    collision_ended_1 = entities.remove(ent2);
                }
                if let Some(mut entities) = colliding_entities2 {
                    collision_ended_2 = entities.remove(ent1);
                }

                if collision_ended_1 || collision_ended_2 {
                    ended_collisions.push(CollisionEnded(*ent1, *ent2));
                }
            }
        }
    }

    collision_ev_writer.send_batch(collision_events);
    collision_started_ev_writer.send_batch(started_collisions);
    collision_ended_ev_writer.send_batch(ended_collisions);
}

/// Iterates through the constraints of a given type and solves them. Sleeping bodies are woken up when
/// active bodies interact with them in a constraint.
///
/// Note that this system only works for constraints that are modeled as entities.
/// If you store constraints in a resource, you must create your own system for solving them.
///
/// ## User constraints
///
/// To create a new constraint, implement [`XpbdConstraint`] for a component, get the [`SubstepSchedule`] and add this system into
<<<<<<< HEAD
/// the [`SubsteppingSet::SolveUserConstraints`] set.
=======
/// the [`SubstepSet::SolveUserConstraints`] set.
>>>>>>> 07997384
/// You must provide the number of entities in the constraint using generics.
///
/// It should look something like this:
///
/// ```ignore
/// let substeps = app
///     .get_schedule_mut(SubstepSchedule)
///     .expect("add SubstepSchedule first");
///
/// substeps.add_system(
///     solve_constraint::<YourConstraint, ENTITY_COUNT>
///         .in_set(SubstepSet::SolveUserConstraints),
/// );
/// ```
pub fn solve_constraint<C: XpbdConstraint<ENTITY_COUNT> + Component, const ENTITY_COUNT: usize>(
    mut commands: Commands,
    mut bodies: Query<(RigidBodyQuery, Option<&Sleeping>)>,
    mut constraints: Query<&mut C, Without<RigidBody>>,
    num_pos_iters: Res<IterationCount>,
    sub_dt: Res<SubDeltaTime>,
) {
    // Clear Lagrange multipliers
    constraints
        .iter_mut()
        .for_each(|mut c| c.clear_lagrange_multipliers());

    for _j in 0..num_pos_iters.0 {
        for mut constraint in &mut constraints {
            // Get components for entities
            if let Ok(mut bodies) = bodies.get_many_mut(constraint.entities()) {
                let none_dynamic = bodies.iter().all(|(body, _)| !body.rb.is_dynamic());
                let all_inactive = bodies
                    .iter()
                    .all(|(body, sleeping)| body.rb.is_static() || sleeping.is_some());

                // No constraint solving if none of the bodies is dynamic,
                // or if all of the bodies are either static or sleeping
                if none_dynamic || all_inactive {
                    continue;
                }

                // At least one of the participating bodies is active, so wake up any sleeping bodies
                for (body, sleeping) in &bodies {
                    if sleeping.is_some() {
                        commands.entity(body.entity).remove::<Sleeping>();
                    }
                }

                // Get the bodies as an array and solve the constraint
                if let Ok(bodies) = bodies
                    .iter_mut()
                    .map(|(ref mut body, _)| body)
                    .collect::<Vec<&mut RigidBodyQueryItem>>()
                    .try_into()
                {
                    constraint.solve(bodies, sub_dt.0);
                }
            }
        }
    }
}

/// Updates the linear velocity of all dynamic bodies based on the change in position from the previous step.
fn update_lin_vel(
    mut bodies: Query<
        (
            &RigidBody,
            &Position,
            &PreviousPosition,
            &mut LinearVelocity,
            &mut PreSolveLinearVelocity,
        ),
        Without<Sleeping>,
    >,
    sub_dt: Res<SubDeltaTime>,
) {
    for (rb, pos, prev_pos, mut lin_vel, mut pre_solve_lin_vel) in &mut bodies {
        // Static bodies have no velocity
        if rb.is_static() {
            pre_solve_lin_vel.0 = Vector::ZERO;
            lin_vel.0 = Vector::ZERO;
            continue;
        }

        pre_solve_lin_vel.0 = lin_vel.0;
        // v = (x - x_prev) / h
        lin_vel.0 = (pos.0 - prev_pos.0) / sub_dt.0;
    }
}

/// Updates the angular velocity of all dynamic bodies based on the change in rotation from the previous step.
#[cfg(feature = "2d")]
fn update_ang_vel(
    mut bodies: Query<
        (
            &RigidBody,
            &Rotation,
            &PreviousRotation,
            &mut AngularVelocity,
            &mut PreSolveAngularVelocity,
        ),
        Without<Sleeping>,
    >,
    sub_dt: Res<SubDeltaTime>,
) {
    for (rb, rot, prev_rot, mut ang_vel, mut pre_solve_ang_vel) in &mut bodies {
        // Static bodies have no velocity
        if rb.is_static() {
            pre_solve_ang_vel.0 = 0.0;
            ang_vel.0 = 0.0;
            continue;
        }

        pre_solve_ang_vel.0 = ang_vel.0;
        ang_vel.0 = (rot.mul(prev_rot.inverse())).as_radians() / sub_dt.0;
    }
}

/// Updates the angular velocity of all dynamic bodies based on the change in rotation from the previous step.
#[cfg(feature = "3d")]
fn update_ang_vel(
    mut bodies: Query<
        (
            &RigidBody,
            &Rotation,
            &PreviousRotation,
            &mut AngularVelocity,
            &mut PreSolveAngularVelocity,
        ),
        Without<Sleeping>,
    >,
    sub_dt: Res<SubDeltaTime>,
) {
    for (rb, rot, prev_rot, mut ang_vel, mut pre_solve_ang_vel) in &mut bodies {
        // Static bodies have no velocity
        if rb.is_static() {
            pre_solve_ang_vel.0 = Vector::ZERO;
            ang_vel.0 = Vector::ZERO;
            continue;
        }

        pre_solve_ang_vel.0 = ang_vel.0;

        let delta_rot = rot.mul_quat(prev_rot.inverse().0);
        ang_vel.0 = 2.0 * delta_rot.xyz() / sub_dt.0;

        if delta_rot.w < 0.0 {
            ang_vel.0 = -ang_vel.0;
        }
    }
}

/// Applies velocity corrections caused by dynamic friction and restitution.
#[allow(clippy::type_complexity)]
fn solve_vel(
    mut bodies: Query<RigidBodyQuery, Without<Sleeping>>,
    penetration_constraints: Res<PenetrationConstraints>,
    gravity: Res<Gravity>,
    sub_dt: Res<SubDeltaTime>,
) {
    for constraint in penetration_constraints.0.iter() {
        let Contact {
            entity1,
            entity2,
            normal,
            ..
        } = constraint.contact;

        if let Ok([mut body1, mut body2]) = bodies.get_many_mut([entity1, entity2]) {
            if !body1.rb.is_dynamic() && !body2.rb.is_dynamic() {
                continue;
            }

            // Compute pre-solve relative normal velocities at the contact point (used for restitution)
            let pre_solve_contact_vel1 = compute_contact_vel(
                body1.pre_solve_linear_velocity.0,
                body1.pre_solve_angular_velocity.0,
                constraint.world_r1,
            );
            let pre_solve_contact_vel2 = compute_contact_vel(
                body2.pre_solve_linear_velocity.0,
                body2.pre_solve_angular_velocity.0,
                constraint.world_r2,
            );
            let pre_solve_relative_vel = pre_solve_contact_vel1 - pre_solve_contact_vel2;
            let pre_solve_normal_vel = normal.dot(pre_solve_relative_vel);

            // Compute relative normal and tangential velocities at the contact point (equation 29)
            let contact_vel1 = compute_contact_vel(
                body1.linear_velocity.0,
                body1.angular_velocity.0,
                constraint.world_r1,
            );
            let contact_vel2 = compute_contact_vel(
                body2.linear_velocity.0,
                body2.angular_velocity.0,
                constraint.world_r2,
            );
            let relative_vel = contact_vel1 - contact_vel2;
            let normal_vel = normal.dot(relative_vel);
            let tangent_vel = relative_vel - normal * normal_vel;

            let inv_inertia1 = body1.world_inv_inertia().0;
            let inv_inertia2 = body2.world_inv_inertia().0;

            // Compute dynamic friction
            let friction_impulse = get_dynamic_friction(
                tangent_vel,
                body1.friction.combine(*body2.friction).dynamic_coefficient,
                constraint.normal_lagrange,
                sub_dt.0,
            );

            // Compute restitution
            let restitution_impulse = get_restitution(
                normal,
                normal_vel,
                pre_solve_normal_vel,
                body1.restitution.combine(*body2.restitution).coefficient,
                gravity.0,
                sub_dt.0,
            );

            let delta_v = friction_impulse + restitution_impulse;
            let delta_v_length = delta_v.length();

            if delta_v_length <= Scalar::EPSILON {
                continue;
            }

            let delta_v_dir = delta_v / delta_v_length;

            // Compute generalized inverse masses
            let w1 = constraint.compute_generalized_inverse_mass(
                &body1,
                constraint.world_r1,
                delta_v_dir,
            );
            let w2 = constraint.compute_generalized_inverse_mass(
                &body2,
                constraint.world_r2,
                delta_v_dir,
            );

            // Compute velocity impulse and apply velocity updates (equation 33)
            let p = delta_v / (w1 + w2);
            if body1.rb.is_dynamic() {
                body1.linear_velocity.0 += p / body1.mass.0;
                body1.angular_velocity.0 +=
                    compute_delta_ang_vel(inv_inertia1, constraint.world_r1, p);
            }
            if body2.rb.is_dynamic() {
                body2.linear_velocity.0 -= p / body2.mass.0;
                body2.angular_velocity.0 -=
                    compute_delta_ang_vel(inv_inertia2, constraint.world_r2, p);
            }
        }
    }
}

/// Applies velocity corrections caused by joint damping.
fn joint_damping<T: Joint>(
    mut bodies: Query<
        (
            &RigidBody,
            &mut LinearVelocity,
            &mut AngularVelocity,
            &InverseMass,
        ),
        Without<Sleeping>,
    >,
    joints: Query<&T, Without<RigidBody>>,
    sub_dt: Res<SubDeltaTime>,
) {
    for joint in &joints {
        if let Ok(
            [(rb1, mut lin_vel1, mut ang_vel1, inv_mass1), (rb2, mut lin_vel2, mut ang_vel2, inv_mass2)],
        ) = bodies.get_many_mut(joint.entities())
        {
            let delta_omega =
                (ang_vel2.0 - ang_vel1.0) * (joint.damping_angular() * sub_dt.0).min(1.0);

            if rb1.is_dynamic() {
                ang_vel1.0 += delta_omega;
            }
            if rb2.is_dynamic() {
                ang_vel2.0 -= delta_omega;
            }

            let delta_v = (lin_vel2.0 - lin_vel1.0) * (joint.damping_linear() * sub_dt.0).min(1.0);

            let w1 = if rb1.is_dynamic() { inv_mass1.0 } else { 0.0 };
            let w2 = if rb2.is_dynamic() { inv_mass2.0 } else { 0.0 };

            if w1 + w2 <= Scalar::EPSILON {
                continue;
            }

            let p = delta_v / (w1 + w2);

            if rb1.is_dynamic() {
                lin_vel1.0 += p * inv_mass1.0;
            }
            if rb2.is_dynamic() {
                lin_vel2.0 -= p * inv_mass2.0;
            }
        }
    }
}

#[cfg(feature = "2d")]
fn compute_contact_vel(lin_vel: Vector, ang_vel: Scalar, r: Vector) -> Vector {
    lin_vel + ang_vel * r.perp()
}

#[cfg(feature = "3d")]
fn compute_contact_vel(lin_vel: Vector, ang_vel: Vector, r: Vector) -> Vector {
    lin_vel + ang_vel.cross(r)
}

#[cfg(feature = "2d")]
fn compute_delta_ang_vel(inverse_inertia: Scalar, r: Vector, p: Vector) -> Scalar {
    inverse_inertia * r.perp_dot(p)
}

#[cfg(feature = "3d")]
fn compute_delta_ang_vel(inverse_inertia: Matrix3, r: Vector, p: Vector) -> Vector {
    inverse_inertia * r.cross(p)
}<|MERGE_RESOLUTION|>--- conflicted
+++ resolved
@@ -197,11 +197,7 @@
 /// ## User constraints
 ///
 /// To create a new constraint, implement [`XpbdConstraint`] for a component, get the [`SubstepSchedule`] and add this system into
-<<<<<<< HEAD
-/// the [`SubsteppingSet::SolveUserConstraints`] set.
-=======
 /// the [`SubstepSet::SolveUserConstraints`] set.
->>>>>>> 07997384
 /// You must provide the number of entities in the constraint using generics.
 ///
 /// It should look something like this:
