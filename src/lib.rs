--- conflicted
+++ resolved
@@ -1,7 +1,3 @@
-<<<<<<< HEAD
-#![allow(unexpected_cfgs, clippy::type_complexity, clippy::too_many_arguments)]
-//! # Bevy XPBD
-=======
 //! # Bevy XPBD (deprecated in favor of [Avian](https://github.com/Jondolf/avian))
 //!
 //! **⚠️ Bevy XPBD has been deprecated in favor of its successor [Avian](https://github.com/Jondolf/avian).
@@ -9,7 +5,6 @@
 //! See [#346](https://github.com/Jondolf/avian/issues/346) for background.**
 //!
 //! ---
->>>>>>> e3e68377
 //!
 //! **Bevy XPBD** is a 2D and 3D physics engine based on
 //! [*Extended Position Based Dynamics* (XPBD)](#what-is-xpbd) for
